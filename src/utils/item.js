--- conflicted
+++ resolved
@@ -181,16 +181,12 @@
      * These booleans give a quick indication on if the item has that specific consume property.
      * @param {Item} item The item on which to ensure consume properties exist.
      */
-<<<<<<< HEAD
-    static ensurePropertiesOnItem(item) {
-=======
-    static ensureConsumePropertiesOnItem(item) {        
+    static ensurePropertiesOnItem(item) {        
         if (item?.type === ITEM_TYPE.SPELL)
         {
             return;
         }
 
->>>>>>> be3b7469
         if (item) {
             // For items with quantity (weapons, tools, consumables...)
             item.hasQuantity = ("quantity" in item.system);
